# Copyright 2020 Petuum, Inc. All Rights Reserved.
#
# Licensed under the Apache License, Version 2.0 (the "License");
# you may not use this file except in compliance with the License.
# You may obtain a copy of the License at
#
#      http://www.apache.org/licenses/LICENSE-2.0
#
# Unless required by applicable law or agreed to in writing, software
# distributed under the License is distributed on an "AS IS" BASIS,
# WITHOUT WARRANTIES OR CONDITIONS OF ANY KIND, either express or implied.
# See the License for the specific language governing permissions and
# limitations under the License.


import autograd
import numpy as np
import collections
import scipy.optimize
import scipy.stats
<<<<<<< HEAD
import ipdb
=======
>>>>>>> 21482877

# Parameters for a performance model which predicts the per-step time of
# distributed SGD using all-reduce. At a high level, models compute time and
# network time separately, and combines them with some degree of overlap.
# Compute time is modeled as a linear function of the local batch size.
# Network time is modeled using different parameters depending on if the job
# is inter-node (there exists a pair of replicas on different nodes), or
# intra-node (all replicas are on the same node). For both cases, network time
# is modeled as a constant term plus a retrogression term which increases
# linearly with the total number of replicas.
PerfParams = collections.namedtuple("PerfParams", [
    # T_compute ~ alpha_c + beta_c * local_bsz +
    #             (alpha_a + beta_a * local_bsz) * accumulation_steps
    "alpha_c",  # Constant term of compute time
    "beta_c",   # Multiplicative factor of compute time
    # If inter-node: T_network ~ alpha_n + beta_n * replicas
    "alpha_n",  # Constant term of inter-node network time
    "beta_n",   # Retrogression factor of inter-node network time
    # If intra-node: T_network ~ alpha_r + beta_r * replicas
    "alpha_r",  # Constant term of intra-node network time
    "beta_r",   # Retrogression factor of intra-node network time
    # T_step ~ (T_compute ^ gamma + T_network ^ gamma) ^ (1 / gamma)
    # Essentially is a p-norm where p = gamma. When p ~ 1 then
    # T_step ~ T_compute + T_network, indicating no overlap between compute
    # and network. When p -> infinity then T_step = max(T_compute, T_network),
    # indicating perfect overlap. We limit gamma to [1, 10] since 10 is close
    # enough to approximate the max function for our purposes.
    "gamma",    # Models the degree of overlap between compute and network
])

GradParams = collections.namedtuple("GradParams", ["sqr", "var"])


class GoodputFunction(object):

    def __init__(self, perf_params, grad_params, init_batch_size):
        self._perf_params = PerfParams(*perf_params)
        self._grad_params = GradParams(*grad_params)
        self._init_batch_size = init_batch_size

    def __call__(self, num_nodes, num_replicas, atomic_bsz, accum_steps):
        return self.evaluate(num_nodes, num_replicas, atomic_bsz, accum_steps)

    def evaluate(self, num_nodes, num_replicas, atomic_bsz, accum_steps):
        batch_size = num_replicas * atomic_bsz * (accum_steps + 1)
        assert np.all(self._init_batch_size <= batch_size)
        return self.throughput(num_nodes, num_replicas, atomic_bsz,
                               accum_steps) * self.efficiency(batch_size)

    def throughput(self, num_nodes, num_replicas, atomic_bsz, accum_steps):
        accum_time = _predict_accum_time(self._perf_params, atomic_bsz)
        network_time = _predict_network_time(self._perf_params,
                                             num_nodes, num_replicas)
        optim_time = np.exp(_predict_log_optim_time(self._perf_params,
                                                    accum_time, network_time))
        total_time = accum_steps * accum_time + optim_time
        batch_size = num_replicas * atomic_bsz * (accum_steps + 1)
        return batch_size / total_time

    def efficiency(self, batch_size):
        grad_sqr = self._grad_params.sqr
        grad_var = self._grad_params.var
        scale = batch_size / self._init_batch_size
        denom = grad_var / scale + grad_sqr
        gain = np.where(denom > 0, (grad_var + grad_sqr) / denom, 1.0)
        return gain / scale

    def optimize(self, num_nodes, num_replicas, max_batch_size=None,
                 atomic_bsz_range=None, accumulation=False):
        assert np.all(np.less_equal(1, num_nodes))
        assert np.all(np.less_equal(num_nodes, num_replicas))
        if max_batch_size is None:
            max_batch_size = self._init_batch_size
        assert self._init_batch_size <= max_batch_size
        atomic_bsz_range = atomic_bsz_range or (None, None)
        min_atomic_bsz = atomic_bsz_range[0] or 1
        max_atomic_bsz = atomic_bsz_range[1] or max_batch_size
        # Remember what the output shape/format should be and flatten inputs.
        output_shape = np.broadcast(num_nodes, num_replicas).shape
        output_scalar = np.isscalar(num_nodes) or np.isscalar(num_replicas)
        num_nodes = np.broadcast_to(num_nodes, output_shape).flatten()
        num_replicas = np.broadcast_to(num_replicas, output_shape).flatten()
        # Samples 50 different total batch sizes in geometric space.
        min_batch_size = np.minimum(self._init_batch_size,
                                    min_atomic_bsz * num_replicas)
        batch_size = np.geomspace(min_batch_size, max_batch_size)
        local_bsz = batch_size / num_replicas
        eps = 1e-8  # Tolerance for floor/ceil operations.
        if accumulation:
            # If local_bsz size exceeds the max atomic batch size, split it
            # into a number of batches to form (atomic_bsz, accum_steps) such
            # that (atomic_bsz * (accum_steps + 1)) is close to local_bsz.
            #
            # If num_replicas == 1 and local_bsz > self._init_batch_size, then
            # set accum_steps to at least 1. This is because the gradient
            # statistics used for scaling up the learning rate are inaccurate
            # when there is only one atomic minibatch to estimate them from.
            accum_steps = np.ceil(local_bsz / max_atomic_bsz - eps) - 1
            accum_steps = np.where(
                np.logical_and(num_replicas == 1,
                               local_bsz > self._init_batch_size + eps),
                np.maximum(accum_steps, 1), accum_steps).astype(int)
            atomic_bsz = np.ceil(
                local_bsz / (accum_steps + 1) - eps).astype(int)
        else:
            accum_steps = np.zeros_like(local_bsz, dtype=np.int)
            atomic_bsz = np.where(
                num_replicas == 1,
                self._init_batch_size, np.ceil(local_bsz - eps)).astype(int)

        # Evaluate the goodput of all candidate configurations.
        goodput = self.evaluate(num_nodes, num_replicas,
                                atomic_bsz, accum_steps)
        # Set the goodput of invalid configurations to 0.0.
        goodput = np.where((min_atomic_bsz <= atomic_bsz) &
                           (atomic_bsz <= max_atomic_bsz), goodput, 0.0)
        # Find the indices of the best configurations.
        indices = np.argmax(goodput, axis=0), np.arange(goodput.shape[1])
        # Restore the correct output shape and return results.
        goodput = goodput[indices].reshape(output_shape)
        atomic_bsz = atomic_bsz[indices].reshape(output_shape)
        accum_steps = accum_steps[indices].reshape(output_shape)
        if output_scalar:
            goodput = goodput.item()
            atomic_bsz = atomic_bsz.item()
            accum_steps = accum_steps.item()
        return goodput, atomic_bsz, accum_steps


def fit_perf_params(num_nodes, num_replicas, atomic_bsz,
                    accum_step_time, optim_step_time):
    # Fit the performance model given accum time and optim time measurements
    # for different configurations of num_nodes, num_replicas, and atomic_bsz.

    # HACK: We want to use the original numpy module for calls from the
    # SpeedupFunction for performance reasons, but also need those functions to
    # use autograd.numpy when we want to differentiate them. We patch the
    # global np reference only for the code invoked rom this function.
    global np  # Replace numpy from autograd.
    orig_np = np
    np = autograd.numpy

    num_nodes = np.array(num_nodes)
    num_replicas = np.array(num_replicas)
    accum_step_time = np.array(accum_step_time)
    optim_step_time = np.array(optim_step_time)

    # Set initial params to reasonable values.
    params = [1e-1, 1e-2] * 3 + [1.0 + 1e-3]
    # Set lower/upper bounds for each parameter. Add a small slack to lower
    # bounds to avoid numerical instability issues.
    lower = [1e-8, 1e-8] * 3 + [1.0]
    upper = [np.inf, np.inf] * 3 + [10.0]
    if len(np.unique(atomic_bsz)) == 1:
        # Fix alpha_c if only observed a single atomic batch size.
        # This makes the speedup model optimistic with respect to
        # scaling up the batchsize. This will assign equal weight
        # to the constant and multplicative factors for accum time
        # if there is only a single datapoint (which is by far the
        # most likely case for this scenario)
        params[0] = upper[0] = lower[0] = np.mean(accum_step_time) / 2
    if not np.any(num_nodes > 1):
        # Fix alpha_n and beta_n if no multi-node observations.
        params[2] = upper[2] = lower[2]
        params[3] = upper[3] = lower[3]
    if not np.any(np.logical_and(num_nodes == 1, num_replicas > 1)):
        # Fix alpha_r and beta_r if no single-node/multi-replica observations.
        params[4] = upper[4] = lower[4]
        params[5] = upper[5] = lower[5]
    if not np.any(num_replicas > 2):
        # Fix beta_n and beta_r if no replicas > 2.
        params[3] = upper[3] = lower[3]
        params[5] = upper[5] = lower[5]
    bounds = scipy.optimize.Bounds(lower, upper, keep_feasible=True)
    args = (num_nodes, num_replicas, atomic_bsz,
            accum_step_time, optim_step_time)
    # FIXME: need to handle optimization failures and propagate to the Trainer.
    grad_fn = autograd.grad(_obj_fn)
    result = scipy.optimize.minimize(_obj_fn, params, args=args,
                                     jac=grad_fn, bounds=bounds)
    params = result.x
    if not any(num_nodes > 1):
        # Enforce prior: alpha_n and beta_n are at least alpha_r and beta_r.
        params[2] = max(params[2], params[4] * 1.1)
        params[3] = max(params[3], params[5] * 1.1)
    np = orig_np  # Restore original numpy.
    return PerfParams(*params)


def _rmse(pred, true):
    return np.sqrt(((pred - true) ** 2).mean())


def _obj_fn(params, num_nodes, num_replicas, atomic_bsz,
            accum_step_time, optim_step_time):
    params = PerfParams(*params)
    pred_accum = _predict_accum_time(params, atomic_bsz)
    pred_network = _predict_network_time(params, num_nodes, num_replicas)
    pred_log_optim = _predict_log_optim_time(params, pred_accum, pred_network)
    # RMSLError of accum step time predictions.
    err1 = _rmse(np.log(pred_accum), np.log(accum_step_time))
    # RMSLError of optim step time predictions.
    err2 = _rmse(pred_log_optim, np.log(optim_step_time))
    # L2 regularization towards a smaller gamma, because it's easier to
    # optimize the alpha and beta parameters when gamma is smaller.
    reg1 = 1e-3 * (params.gamma - 1) ** 2
    # Penalize retrogression terms to prefer a more optimistic model.
    reg2 = 1e-2 * ((params.beta_n / params.alpha_n) ** 2 +
                   (params.beta_r / params.alpha_r) ** 2)
    return err1 + err2 + reg1 + reg2


def _predict_accum_time(params, atomic_bsz):
    params = PerfParams(*params)
    # Forward/backward passes should scale linearly with the batch size.
    return params.alpha_c + params.beta_c * atomic_bsz


def _predict_log_optim_time(params, accum_time, network_time):
    gamma = PerfParams(*params).gamma
    return np.log(accum_time ** gamma + network_time ** gamma) / gamma


def _predict_network_time(params, num_nodes, num_replicas):
    params = PerfParams(*params)
    # Select the most significant link between replicas, currently either
    # inter-node (nodes > 1) or intra-node (replicas > 1). Note that if
    # replicas == 1 then neither of these two conditions are matched.
    conds = [num_nodes > 1, num_replicas > 1]
    # Bandwidth is bottlenecked by the most significant link, alpha models
    # the overhead of transferring data across that link.
    bottleneck = np.select(conds, [params.alpha_n, params.alpha_r], 1e-8)
    # Assuming ring all-reduce, communication happens in a number of rounds
    # equal to the number of replicas. beta models the performance
    # retrogression from increasing the number of replicas beyond 2.
    retrogress = np.select(conds, [params.beta_n, params.beta_r], 1e-8)
    retrogress = retrogress * np.maximum(num_replicas - 2, 1e-8)
    return (bottleneck + retrogress)<|MERGE_RESOLUTION|>--- conflicted
+++ resolved
@@ -18,10 +18,7 @@
 import collections
 import scipy.optimize
 import scipy.stats
-<<<<<<< HEAD
-import ipdb
-=======
->>>>>>> 21482877
+
 
 # Parameters for a performance model which predicts the per-step time of
 # distributed SGD using all-reduce. At a high level, models compute time and
