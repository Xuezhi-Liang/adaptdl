# Copyright 2020 Petuum, Inc. All Rights Reserved.
#
# Licensed under the Apache License, Version 2.0 (the "License");
# you may not use this file except in compliance with the License.
# You may obtain a copy of the License at
#
#      http://www.apache.org/licenses/LICENSE-2.0
#
# Unless required by applicable law or agreed to in writing, software
# distributed under the License is distributed on an "AS IS" BASIS,
# WITHOUT WARRANTIES OR CONDITIONS OF ANY KIND, either express or implied.
# See the License for the specific language governing permissions and
# limitations under the License.


from contextlib import contextmanager
import collections
import functools
import logging
import math
import numpy as np
import pickle
import random
import torch
from torch.utils.data import DataLoader, Sampler

import adaptdl.checkpoint
import adaptdl.collective
import adaptdl.env
from adaptdl.torch.epoch import current_epoch
from adaptdl.torch._metrics import (
    profile_step_start, profile_step_commit,
    set_batch_size, get_goodput_fn, get_progress)
from adaptdl._signal import get_exit_flag

logging.basicConfig(level=logging.INFO)
LOG = logging.getLogger(__name__)
LOG.setLevel(logging.INFO)


class ElasticSampler(Sampler):
    """
    A PyTorch Sampler which partitions data samples across multiple replicas,
    and supports deterministic continuing across checkpoint-restarts. Shuffling
    is deterministic for each epoch, and :meth:`ElasticSampler.set_epoch`
    should be invoked to obtain different orderings in different epochs.

    Arguments:
        dataset (torch.util.data.Dataset): The dataset to sample from.
        shuffle (bool): Whether the data samples should be shuffled.

    .. automethod:: __iter__
    .. automethod:: __len__
    """
    def __init__(self, dataset, shuffle=True):
        self.dataset = dataset
        self.shuffle = shuffle
        self.num_replicas = adaptdl.env.num_replicas()
        self.rank = adaptdl.env.replica_rank()
        self.epoch = 0
        self.index = 0

    def __iter__(self):
        """
        Iterate through the samples in the dataset, in the order defined for a
        set epoch, starting at a set index. Produces only the indices for the
        local replica.

        Returns: Iterator over data sample indices.
        """
        if self.shuffle:
            # Deterministically shuffle based on epoch.
            g = torch.Generator()
            g.manual_seed(hash((self.epoch, self.index // len(self.dataset))))
            indices = torch.randperm(len(self.dataset), generator=g).tolist()
        else:
            indices = list(range(len(self.dataset)))

        base_index = self.index % len(self.dataset)

        # Subsample.
        local_indices = indices[base_index + self.rank::self.num_replicas]

        # Add extra samples to make it evenly divisible.
        if len(local_indices) < len(self):
            local_indices.append(indices[self.rank])
        assert len(local_indices) == len(self)
        return iter(local_indices)

    def __len__(self):
        """
        The total number of samples to be iterated through, starting at the set
        index, for the local replica.

        Returns (int): Number of samples.
        """
        base_index = self.index % len(self.dataset)
        return math.ceil((len(self.dataset) - base_index) / self.num_replicas)

    def set_epoch(self, epoch, index=0):
        """
        Set the epoch to derive samples from. Optional argument ``index`` can
        be specified to start sampling from a particular index, e.g. after a
        checkpoint-restart.

        Arguments:
            epoch (int): The epoch to sample from.
            index (int): The index to start sampling from.
        """
        self.epoch = epoch
        self.index = index


def current_dataloader():
    """
    Reference to the data loader currently being iterated.

    Returns (AdaptiveDataLoaderHelper): Current data loader.
    """
    return AdaptiveDataLoaderHelper._current


class AdaptiveDataLoaderHelper(object):
    """
    This class provides fine-grained control over adaptive training loops. It
    can be used for building more user-friendly custom data loaders, such as
    :class:`AdaptiveDataLoader`.

    Arguments:
        batch_size (int): The target total batch size across all replicas. The
            actual total batch size may be different due to rounding (each
            replica must have the same local batch size), or being scaled up
            using adaptive batch sizes.
    """

    # Epoch -> the number of dataloader loops completed so far in that epoch,
    # across all AdaptiveDataLoader objects.
    _position = collections.Counter()
    _training = None  # The AdaptiveDataLoader which loads training data.
    _current = None  # The AdaptiveDataLoader which is currently iterating.

    def __init__(self, batch_size=1):
        # Autoscale batch size fields.
        self._max_batch_size = None
        self._local_bsz_bounds = None
        # Create and load state.
        self._state = _AdaptiveDataLoaderState()
        adaptdl.checkpoint.load_state(self._state)
        self.batch_size = batch_size
        self.future_exit = None
        self._gradient_accumulation = False
        self._speedup_threshold = 1.05
        self._accum_count = 0

    @property
    def current_index(self):
        """
        The total number of data samples processed so far in the current loop.
        Includes the data processed by all replicas. ``None`` if this data
        loader is not currently being iterated.
        """
        if AdaptiveDataLoaderHelper._current is not self:
            return None
        return self._state.current_index

    @current_index.setter
    def current_index(self, index):
        if AdaptiveDataLoaderHelper._current is not self:
            return
        self._state.current_index = index

    @property
    def end_index(self):
        """
        (Optional) Can be used to track the end index of dataset across
         restarts.
        """
        return self._state.end_index

    @end_index.setter
    def end_index(self, index):
        """
        (Optional) Supports mutations of end_index
        """
        self._state.end_index = index

    @property
    def max_batch_size(self):
        """
        The maximum total batch size allowed for adaptive batch size. ``None``
        if adaptive batch size is disabled.
        """
        return self._max_batch_size

    @property
    def local_bsz_bounds(self):
        """
        The local batch size bounds on each replica. A pair of integers,
        (min_local_bsz, max_local_bsz).
        """
        return self._local_bsz_bounds

    @property
    def current_local_bsz(self):
        """
        The current logical local batch size used by the dataloader.
        The batch size returned by the dataloader may be smaller if
        gradient accumulation is used
        """
        return self._state.current_local_bsz

    @property
    def accumulation_steps(self):
        """
        The number of batches returned by the dataloader before a
        step is taken.
        """
        return self._state.accumulation_steps

    def is_accum_step(self):
        """
        Whether the current step's gradient will be accumulated.
        """
        return self._accum_count < self._state.accumulation_steps

    def is_optim_step(self):
        """
        Whether the optimizer step will be invoked in this step.
        """
        return not self.is_accum_step()

    def train(self):
        """
        Set this data loader to be the one used for training. Only one data
        loader may be used for training.
        """
        if AdaptiveDataLoaderHelper._training is None:
            AdaptiveDataLoaderHelper._training = self
        set_batch_size(self.batch_size, self.max_batch_size,
                       self.local_bsz_bounds, self._gradient_accumulation)

    def autoscale_batch_size(self, max_batch_size, local_bsz_bounds=None,
                             gradient_accumulation=False):
        """
        Enables adaptive batch size. Should be invoked once after the data
        loader object is created.

        Arguments:
            max_batch_size (int): Maximum total batch size allowed.
            local_bsz_bounds (tuple): A pair of (min_local_bsz, max_local_bsz),
                the min and max local batch sizes allowed on each replica.

        Raises:
            ValueError: If any of the provided batch size bounds are invalid.
        """
        if not isinstance(max_batch_size, int) or \
                max_batch_size < self.batch_size:
            raise ValueError("invalid max_batch_size")
        if local_bsz_bounds is not None and (
                local_bsz_bounds[0] is not None and
                local_bsz_bounds[0] > self.batch_size or
                local_bsz_bounds[1] is not None and
                local_bsz_bounds[1] < self.batch_size):
            raise ValueError("invalid local_bsz_bounds")
        self._max_batch_size = max_batch_size
        self._local_bsz_bounds = local_bsz_bounds
        self._gradient_accumulation = gradient_accumulation
        self.train()

    def _sync_local_bsz(self):
        goodput_fn = get_goodput_fn()
        if self.max_batch_size is None or goodput_fn is None:
            # No autoscale batch size, just divide batch size evenly.
            self._state.current_local_bsz = math.ceil(
                self.batch_size / adaptdl.env.num_replicas())
            self._state.accumulation_steps = 0
        elif not self._state.current_local_bsz:
            # if init, use the batch size suggested
            _, atomic_bsz, accum_steps = goodput_fn.optimize(
                adaptdl.env.num_nodes(), adaptdl.env.num_replicas(),
                max_batch_size=self._max_batch_size,
                atomic_bsz_range=self._local_bsz_bounds,
                accumulation=self._gradient_accumulation)
            self._state.current_local_bsz = atomic_bsz
            self._state.accumulation_steps = accum_steps
        else:
            # if not first time, we check against the relative speedup
            suggest_goodput, atomic_bsz, accum_steps = goodput_fn.optimize(
                adaptdl.env.num_nodes(), adaptdl.env.num_replicas(),
                max_batch_size=self._max_batch_size,
                atomic_bsz_range=self._local_bsz_bounds,
                accumulation=self._gradient_accumulation)
            # get current goodput
            current_goodput = goodput_fn(
                adaptdl.env.num_nodes(), adaptdl.env.num_replicas(),
                self.current_local_bsz, self.accumulation_steps)
            # use only if speedup is significant
            speedup = suggest_goodput / max(current_goodput, 1e-8)
            if speedup > self._speedup_threshold:
                self._state.current_local_bsz = atomic_bsz
                self._state.accumulation_steps = accum_steps
        self._state.current_local_bsz, self._state.accumulation_steps = \
            adaptdl.collective.broadcast((self._state.current_local_bsz,
                                          self._state.accumulation_steps))
        return self.current_local_bsz

    @property
    def training(self):
        return self is AdaptiveDataLoaderHelper._training

    @contextmanager
    def profile(self, commit):
        """
        Every iteration of every epoch should be profiled under this context.
        Note that, custom DataLoader writers should make sure that it gets
        called equal number of times on each replica.

        Arguments:
            commit (bool): Whether to commit the profiled results.
        """
        # Synchronize the exit signal so all replicas exit after
        # the same iteration. Do this asynchronously to prevent
        # unnecessary blocking on the network.
        if self.future_exit is not None and self.future_exit.result():
            adaptdl.checkpoint.save_all_states()
            exit(143)  # Standard exit code response to SIGTERM.
        self.future_exit = adaptdl.collective.allreduce_async(
                    get_exit_flag(), lambda a, b: a or b)
        profile_step_start(self.current_local_bsz)
        yield
        if commit:
            profile_step_commit(self.is_accum_step())
        self._accum_count = (0 if self.is_optim_step()
                             else self._accum_count + 1)

    @contextmanager
    def context(self):
        """
        All iterators should be iterated under this context. It ensures
        proper cleanup of elastic context at the end of each epoch.
        """
        epoch = current_epoch()
        try:
            if AdaptiveDataLoaderHelper._current is not None:
                raise RuntimeError("overlapping dataloader \
                                    iterations detected")
            AdaptiveDataLoaderHelper._current = self
            yield
        finally:
            self._state.current_index = 0
            self._state.end_index = 0
            self._state.last_position[epoch] = self._position[epoch]
            self._position[epoch] += 1
            AdaptiveDataLoaderHelper._current = None

    @property
    def current_batch_size(self):
        return (self.current_local_bsz * (self.accumulation_steps + 1) *
                adaptdl.env.num_replicas())

    def skipdone(self):
        """
        Should be called just after entering the `_elastic` context to make
        sure that the dataloader loop is not replayed if has already finished
        before a restart.
        """

        epoch = current_epoch()
        position = self._position[epoch]
        if position <= self._state.last_position.get(epoch, -1):
            # Already completed the dataloader loop at the current
            # position, skip this loop and keep replaying the application
            # code.
            LOG.info("skipping %s loop at position %s in epoch %s",
                     self.__class__.__name__, position, epoch)
            self._position[epoch] += 1
            return True
        else:
            return False

    def to_tensorboard(self, writer, global_step, tag_prefix=""):
        """
        Output some useful metrics to TensorBoard.

        Arguments:
            writer (torch.utils.tensorboard.SummaryWriter): ``SummaryWriter``
                object to output metrics to.
            global_step (int): Global step value to record.
            tag_prefix (str): Prefix added to each metric's tag.
        """
        if tag_prefix and not tag_prefix.endswith("/"):
            tag_prefix += "/"
        writer.add_scalar(tag_prefix + "Total_Batch_Size",
                          self.current_batch_size, global_step)
        writer.add_scalar(tag_prefix + "Local_Batch_Size",
                          self.current_local_bsz, global_step)
        writer.add_scalar(tag_prefix + "Accumulation_Steps",
                          self.accumulation_steps, global_step)


class AdaptiveDataLoaderMixin(object):
    """
    This class provides elastic functionality to any custom DataLoader which
    inherits it. It defines a member _elastic of type
    :class:`AdaptiveDataLoaderHelper` which has useful methods and members to
    implement restart-safe, elastic DataLoaders. It also exposes public methods
    which can be used inside training loops directly from
    :class:`AdaptiveDataLoader`.
    """

    def __init__(self, batch_size):
        self._elastic = AdaptiveDataLoaderHelper(batch_size)

    def autoscale_batch_size(self, max_batch_size, local_bsz_bounds=None,
                             gradient_accumulation=False):
        self._elastic.autoscale_batch_size(max_batch_size, local_bsz_bounds,
                                           gradient_accumulation)

    @property
    def current_local_bsz(self):
        if AdaptiveDataLoaderHelper._current is not self._elastic:
            return None
        return self._elastic.current_local_bsz

    @property
    def accumulation_steps(self):
        """
        The number of batches returned by the dataloader before a
        step is taken.
        """
        return self._elastic.accumulation_steps

    @property
    def training(self):
        return self._elastic.training

    @property
    def current_batch_size(self):
        if AdaptiveDataLoaderHelper._current is not self._elastic:
            return None
        return self._elastic.current_batch_size

    def to_tensorboard(self, writer, global_step, tag_prefix=""):
        self._elastic.to_tensorboard(writer, global_step, tag_prefix)
    to_tensorboard.__doc__ = AdaptiveDataLoaderHelper.to_tensorboard.__doc__


def _worker_init_wrapper(worker_init_fn, num_workers):
    # Set globally-unique python and numpy seeds for each worker.

    @functools.wraps(worker_init_fn)
    def wrapper(worker_id):
        nonlocal num_workers
        num_workers = num_workers or 1
        # https://pytorch.org/docs/master/data.html#randomness-in-multi-process-data-loading.
        seed = torch.initial_seed() + adaptdl.env.replica_rank() * num_workers
        torch.manual_seed(seed)
        np.random.seed(seed % 2 ** 32)
        random.seed(seed)
        if worker_init_fn is not None:
            return worker_init_fn(worker_id)
    return wrapper


class AdaptiveDataLoader(DataLoader, AdaptiveDataLoaderMixin):
    """
    This class is a PyTorch DataLoader that also supports adaptive batch sizes
    and checkpoint-restart elasticity. Applications can typically use objects
    of this class as direct replacements for PyTorch DataLoaders. However, some
    notable differences are:

    1.  The ``batch_size`` argument defines the target total batch size across
        all replicas, rather than the local batch size on each replica.
    2.  Custom ``sampler`` and ``batch_sampler`` are not supported.
    3.  Iterating through the dataloader is only allowed from within an epoch
        loop (see :mod:`adaptdl.torch.epoch`), and only one dataloader loop is
        allowed at any given time.

    Arguments:
        dataset (torch.util.data.Dataset): Dataset from which to load the data.
        batch_size (int): The target total batch size across all replicas. The
            actual total batch size may be different due to rounding (each
            replica must have the same local batch size), or being scaled up
            using adaptive batch sizes.
        shuffle (bool): Whether the data is reshuffled at every epoch.
        **kwargs: Keyword arguments passed to ``torch.util.data.Dataloader``.

    Raises:
        ValueError: If ``sampler`` or ``batch_sampler`` are not ``None``.

    .. automethod:: __iter__
    """
    def __init__(self, dataset, batch_size=1, shuffle=False, **kwargs):
        if kwargs.get("batch_sampler") is not None \
                or kwargs.get("sampler") is not None:
            raise ValueError("AdaptiveDataLoader does not support "
                             "custom 'sampler' or 'batch_sampler'")
        # Custom sampler is incompatible with shuffle=True, so we always set
        # shuffle=False in __init__ and let our own sampler do the shuffling.
        kwargs["sampler"] = ElasticSampler(dataset, shuffle=shuffle)
        kwargs["worker_init_fn"] = _worker_init_wrapper(
            kwargs.get("worker_init_fn"), kwargs.get("num_workers"))
        super().__init__(dataset, batch_size, shuffle=False, **kwargs)
        AdaptiveDataLoaderMixin.__init__(self, batch_size)

    def __iter__(self):
        """
        Iterate over batches of data. When adaptive batch size is disabled,
        stops after the entire dataset has been processed once in total by all
        replicas. This means if there are K replicas, then this method will
        iterate over ~1/K of the dataset. When adaptive batch size is enabled,
        stops after making enough statistical progress roughly equivalent to
        one pass over the dataset with non-adaptive batch size. In this case,
        the dataset may be processed more than once.

        A checkpoint-restart may be triggered in-between each batch. In this
        case, the current iteration state will be saved and restored after the
        restart, and continue where it left off.
        """
        epoch = current_epoch()
        num_replicas = adaptdl.env.num_replicas()
        with self._elastic.context():
            if self._elastic.skipdone():
                return
            done = False
            while not done:
                self.sampler.set_epoch(
<<<<<<< HEAD
                    epoch, index=self._elastic.current_index)
=======
                    epoch,
                    index=self._elastic.current_index)
>>>>>>> 78c69cc9
                self.batch_sampler.batch_size = self._elastic._sync_local_bsz()
                for idx, batch in enumerate(super().__iter__()):
                    with self._elastic.profile(self.training and idx >= 1):
                        yield batch
                        # Increment by the number of data samples processed
                        self._elastic.current_index += (
<<<<<<< HEAD
                            adaptdl.env.num_replicas() *
                            self.batch_sampler.batch_size)
=======
                            self._elastic.current_local_bsz *
                            num_replicas)
>>>>>>> 78c69cc9
                        if self._elastic.max_batch_size is not None and \
                                get_progress() >= len(self.dataset) * \
                                (epoch + 1) / self.batch_size:
                            done = True
                            break
                if self._elastic.max_batch_size is None:
                    done = True
                self._elastic.current_index -= \
                    self._elastic.current_index % -len(self.dataset)


class _AdaptiveDataLoaderState(adaptdl.checkpoint.State):

    # Assume dataloaders are initialized in the same order in every replica.
    # Keep a map of epoch -> number of dataloaders initialized so far in that
    # epoch, and use that count to construct a unique name for the state.
    init_count = collections.Counter()

    def __init__(self):
        if current_dataloader() is not None:
            raise RuntimeError("dataloader may not be initialized during "
                               "dataloader iteration")
        epoch = current_epoch()
        count = _AdaptiveDataLoaderState.init_count[epoch]
        super().__init__("adaptdl-dataloader-epoch{}-{}".format(epoch, count))
        _AdaptiveDataLoaderState.init_count[epoch] += 1

        self.current_index = 0   # Index within the current dataloader loop.
        self.end_index = 0       # End index of the current DataLoader loop.
        self.last_position = {}  # Epoch -> position of last completed loop.
        self.current_local_bsz = 0
        self.accumulation_steps = 0

    def save(self, fileobj):
        pickle.dump((self.current_index, self.end_index,
                     self.last_position), fileobj)

    def load(self, fileobj):
        self.current_index, self.end_index, self.last_position = \
           pickle.load(fileobj)<|MERGE_RESOLUTION|>--- conflicted
+++ resolved
@@ -525,25 +525,14 @@
             done = False
             while not done:
                 self.sampler.set_epoch(
-<<<<<<< HEAD
                     epoch, index=self._elastic.current_index)
-=======
-                    epoch,
-                    index=self._elastic.current_index)
->>>>>>> 78c69cc9
                 self.batch_sampler.batch_size = self._elastic._sync_local_bsz()
                 for idx, batch in enumerate(super().__iter__()):
                     with self._elastic.profile(self.training and idx >= 1):
                         yield batch
                         # Increment by the number of data samples processed
-                        self._elastic.current_index += (
-<<<<<<< HEAD
-                            adaptdl.env.num_replicas() *
-                            self.batch_sampler.batch_size)
-=======
-                            self._elastic.current_local_bsz *
-                            num_replicas)
->>>>>>> 78c69cc9
+                        self._elastic.current_index += \
+                            num_replicas * self.batch_sampler.batch_size
                         if self._elastic.max_batch_size is not None and \
                                 get_progress() >= len(self.dataset) * \
                                 (epoch + 1) / self.batch_size:
